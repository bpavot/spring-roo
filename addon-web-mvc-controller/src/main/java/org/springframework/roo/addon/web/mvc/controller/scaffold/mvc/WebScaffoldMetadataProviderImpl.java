--- conflicted
+++ resolved
@@ -75,12 +75,8 @@
 	protected String getLocalMidToRequest(ItdTypeDetails itdTypeDetails) {
 		// Determine the governor for this ITD, and whether any metadata is even hoping to hear about changes to that JavaType and its ITDs
 		JavaType governor = itdTypeDetails.getName();
-<<<<<<< HEAD
-		return entityToWebScaffoldMidMap.get(governor);
-=======
 		String localMid = entityToWebScaffoldMidMap.get(governor);
 		return localMid == null ? null : localMid;
->>>>>>> 478ac269
 	}
 	
 	protected ItdTypeDetailsProvidingMetadataItem getMetadata(String metadataIdentificationString, JavaType aspectName, PhysicalTypeMetadata governorPhysicalTypeMetadata, String itdFilename) {
