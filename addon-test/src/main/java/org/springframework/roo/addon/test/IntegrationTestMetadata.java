--- conflicted
+++ resolved
@@ -68,11 +68,7 @@
 			return;
 		}
 
-<<<<<<< HEAD
-		if (findEntriesMethod == null || persistMethodAdditions == null || flushMethod == null || findMethod == null || identifierAccessorMethod == null) {
-=======
-		if (findEntriesMethod == null || persistMethod == null || flushMethod == null || findMethod == null) {
->>>>>>> d3a68c39
+		if (findEntriesMethod == null || persistMethodAdditions == null || flushMethod == null || findMethod == null) {
 			return;
 		}
 
